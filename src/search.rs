use itertools::Itertools;
use rand::prelude::SliceRandom;
use std::{cmp::min, collections::HashSet};

#[derive(Eq, PartialEq, Hash)]
pub struct HashKey<const N: usize>([u32; N]);

struct HyperPlane<const N: usize> {
    coefficients: Vector<N>,
    constant: f32,
}
impl<const N: usize> HyperPlane<N> {
    pub fn point_is_above(&self, point: &Vector<N>) -> bool {
        self.coefficients.dot_product(point) + self.constant >= 0.0
    }
}

#[derive(Copy, Clone)]
pub struct Vector<const N: usize>(pub [f32; N]);
impl<const N: usize> Vector<N> {
    pub fn subtract_from(&self, vector: &Vector<N>) -> Vector<N> {
        let mapped = self.0.iter().zip(vector.0).map(|(a, b)| b - a);
        let coords: [f32; N] = mapped.collect::<Vec<_>>().try_into().unwrap();
        return Vector(coords);
    }
    pub fn avg(&self, vector: &Vector<N>) -> Vector<N> {
        let mapped = self.0.iter().zip(vector.0).map(|(a, b)| (a + b) / 2.0);
        let coords: [f32; N] = mapped.collect::<Vec<_>>().try_into().unwrap();
        return Vector(coords);
    }
    pub fn dot_product(&self, vector: &Vector<N>) -> f32 {
        let zipped_iter = self.0.iter().zip(vector.0);
        return zipped_iter.map(|(a, b)| a * b).sum::<f32>();
    }
    pub fn to_hashkey(&self) -> HashKey<N> {
        // f32 in Rust doesn't implement hash. We use bytes to dedup. While it
        // can't differentiate ~16M ways NaN is written, it's safe for us
        let bit_iter = self.0.iter().map(|a| a.to_bits());
        let data: [u32; N] = bit_iter.collect::<Vec<_>>().try_into().unwrap();
        return HashKey::<N>(data);
    }
    pub fn sq_euc_dis(&self, vector: &Vector<N>) -> f32 {
        let zipped_iter = self.0.iter().zip(vector.0);
        return zipped_iter.map(|(a, b)| (a - b).powi(2)).sum();
    }
}

enum Node<const N: usize> {
    Inner(Box<InnerNode<N>>),
    Leaf(Box<LeafNode<N>>),
}
struct LeafNode<const N: usize>(Vec<usize>);
struct InnerNode<const N: usize> {
    hyperplane: HyperPlane<N>,
    left_node: Node<N>,
    right_node: Node<N>,
}
pub struct ANNIndex<const N: usize> {
    trees: Vec<Node<N>>,
    ids: Vec<i32>,
    values: Vec<Vector<N>>,
}
impl<const N: usize> ANNIndex<N> {
    fn build_hyperplane(
        indexes: &Vec<usize>,
        all_vecs: &Vec<Vector<N>>,
    ) -> (HyperPlane<N>, Vec<usize>, Vec<usize>) {
        let sample: Vec<_> = indexes
            .choose_multiple(&mut rand::thread_rng(), 2)
            .collect();
        // cartesian eq for hyperplane n * (x - x_0) = 0
        // n (normal vector) is the coefs x_1 to x_n
        let (a, b) = (*sample[0], *sample[1]);
        let coefficients = all_vecs[a].subtract_from(&all_vecs[b]);
        let point_on_plane = all_vecs[a].avg(&all_vecs[b]);
        let constant = -coefficients.dot_product(&point_on_plane);
        let hyperplane = HyperPlane::<N> {
            coefficients,
            constant,
        };
        let (mut above, mut below) = (vec![], vec![]);
        for &id in indexes.iter() {
            if hyperplane.point_is_above(&all_vecs[id]) {
                above.push(id)
            } else {
                below.push(id)
            };
        }
        return (hyperplane, above, below);
    }

    fn build_a_tree(
        max_size: i32,
        indexes: &Vec<usize>,
        all_vecs: &Vec<Vector<N>>,
    ) -> Node<N> {
        if indexes.len() <= (max_size as usize) {
            return Node::Leaf(Box::new(LeafNode::<N>(indexes.clone())));
        }
        let (plane, above, below) = Self::build_hyperplane(indexes, all_vecs);
        let node_above = Self::build_a_tree(max_size, &above, all_vecs);
        let node_below = Self::build_a_tree(max_size, &below, all_vecs);
        return Node::Inner(Box::new(InnerNode::<N> {
            hyperplane: plane,
            left_node: node_below,
            right_node: node_above,
        }));
    }

    fn deduplicate(
        vectors: &Vec<Vector<N>>,
        ids: &Vec<i32>,
        dedup_vectors: &mut Vec<Vector<N>>,
        ids_of_dedup_vectors: &mut Vec<i32>,
    ) {
        let mut hashes_seen = HashSet::new();
        for i in 1..vectors.len() {
            let hash_key = vectors[i].to_hashkey();
            if !hashes_seen.contains(&hash_key) {
                hashes_seen.insert(hash_key);
                dedup_vectors.push(vectors[i]);
                ids_of_dedup_vectors.push(ids[i]);
            }
        }
    }

    pub fn build_index(
        num_trees: i32,
        max_size: i32,
        vecs: &Vec<Vector<N>>,
        vec_ids: &Vec<i32>,
    ) -> ANNIndex<N> {
        let (mut unique_vecs, mut ids) = (vec![], vec![]);
        Self::deduplicate(vecs, vec_ids, &mut unique_vecs, &mut ids);
        // Trees hold an index into the [unique_vecs] list which is not
        // necessarily its id, if duplicates existed
        let all_indexes: Vec<usize> = (0..unique_vecs.len()).collect();
        let trees: Vec<_> = (0..num_trees)
            .map(|_| Self::build_a_tree(max_size, &all_indexes, &unique_vecs))
            .collect();
        return ANNIndex::<N> {
            trees,
            ids,
            values: unique_vecs,
        };
    }

    fn tree_result(
        query: Vector<N>,
        n: i32,
        tree: &Node<N>,
        candidates: &mut HashSet<usize>,
    ) -> i32 {
        // take everything in node, if still needed, take from alternate subtree
        match tree {
            Node::Leaf(box_leaf) => {
<<<<<<< HEAD
                let leaf_values = &(box_leaf.0);
                let num_candidates_found = std::cmp::min(n as usize, leaf_values.len());
=======
                let leaf_values = &(**box_leaf).0;
                let num_candidates_found = min(n as usize, leaf_values.len());
>>>>>>> 116896ab
                for i in 0..num_candidates_found {
                    candidates.insert(leaf_values[i]);
                }
                return num_candidates_found as i32;
            }
<<<<<<< HEAD
            Node::Inner(box_inner) => {
                let (correct_tree, backup_tree) = if (*box_inner).hyperplane.point_is_above(&vector)
                {
                    (&(box_inner.right_node), &(box_inner.left_node))
                } else {
                    (&(box_inner.left_node), &(box_inner.right_node))
=======
            Node::Inner(inner) => {
                let above = (*inner).hyperplane.point_is_above(&query);
                let (main, backup) = match above {
                    true => (&(*inner).right_node, &(*inner).left_node),
                    false => (&(*inner).left_node, &(*inner).right_node),
>>>>>>> 116896ab
                };
                match Self::tree_result(query, n, main, candidates) {
                    k if k < n => {
                        k + Self::tree_result(query, n - k, backup, candidates)
                    }
                    k => k,
                }
            }
        }
    }

    pub fn search_approximate(
        &self,
        query: Vector<N>,
        top_k: i32,
    ) -> Vec<(i32, f32)> {
        let mut candidates = HashSet::new();
        for tree in self.trees.iter() {
            Self::tree_result(query, top_k, tree, &mut candidates);
        }
        candidates
            .into_iter()
            .map(|idx| (idx, self.values[idx].sq_euc_dis(&query)))
            .sorted_by(|a, b| a.1.partial_cmp(&b.1).unwrap())
            .take(top_k as usize)
            .map(|(idx, dis)| (self.ids[idx], dis))
            .collect()
    }
}<|MERGE_RESOLUTION|>--- conflicted
+++ resolved
@@ -154,32 +154,18 @@
         // take everything in node, if still needed, take from alternate subtree
         match tree {
             Node::Leaf(box_leaf) => {
-<<<<<<< HEAD
                 let leaf_values = &(box_leaf.0);
-                let num_candidates_found = std::cmp::min(n as usize, leaf_values.len());
-=======
-                let leaf_values = &(**box_leaf).0;
                 let num_candidates_found = min(n as usize, leaf_values.len());
->>>>>>> 116896ab
                 for i in 0..num_candidates_found {
                     candidates.insert(leaf_values[i]);
                 }
                 return num_candidates_found as i32;
             }
-<<<<<<< HEAD
-            Node::Inner(box_inner) => {
-                let (correct_tree, backup_tree) = if (*box_inner).hyperplane.point_is_above(&vector)
-                {
-                    (&(box_inner.right_node), &(box_inner.left_node))
-                } else {
-                    (&(box_inner.left_node), &(box_inner.right_node))
-=======
             Node::Inner(inner) => {
                 let above = (*inner).hyperplane.point_is_above(&query);
                 let (main, backup) = match above {
-                    true => (&(*inner).right_node, &(*inner).left_node),
-                    false => (&(*inner).left_node, &(*inner).right_node),
->>>>>>> 116896ab
+                    true => (&(inner.right_node), &(inner.left_node)),
+                    false => (&(inner.left_node), &(inner.right_node)),
                 };
                 match Self::tree_result(query, n, main, candidates) {
                     k if k < n => {
